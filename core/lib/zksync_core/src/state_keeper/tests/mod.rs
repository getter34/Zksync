use once_cell::sync::Lazy;

use std::{
    sync::{
        atomic::{AtomicBool, AtomicU64, Ordering},
        Arc,
    },
    time::Instant,
};

<<<<<<< HEAD
use vm::{
    constants::BLOCK_GAS_LIMIT, CurrentExecutionState, ExecutionResult, FinishedL1Batch,
    L1BatchEnv, L2BlockEnv, SystemEnv, TxExecutionMode, VmExecutionLogs, VmExecutionResultAndLogs,
    VmExecutionStatistics,
=======
use multivm::interface::{
    CurrentExecutionState, ExecutionResult, FinishedL1Batch, L1BatchEnv, L2BlockEnv, Refunds,
    SystemEnv, TxExecutionMode, VmExecutionResultAndLogs, VmExecutionStatistics,
>>>>>>> 33174aa5
};
use multivm::vm_latest::constants::BLOCK_GAS_LIMIT;
use zksync_config::configs::chain::StateKeeperConfig;
use zksync_contracts::{BaseSystemContracts, BaseSystemContractsHashes};
use zksync_system_constants::ZKPORTER_IS_AVAILABLE;
use zksync_types::{
    aggregated_operations::AggregatedActionType,
    block::{legacy_miniblock_hash, miniblock_hash, BlockGasCount, MiniblockReexecuteData},
    commitment::{L1BatchMetaParameters, L1BatchMetadata},
    fee::Fee,
    l2::L2Tx,
    transaction_request::PaymasterParams,
<<<<<<< HEAD
=======
    tx::tx_execution_info::{ExecutionMetrics, VmExecutionLogs},
>>>>>>> 33174aa5
    Address, L1BatchNumber, L2ChainId, LogQuery, MiniblockNumber, Nonce, ProtocolVersionId,
    StorageLogQuery, StorageLogQueryType, Timestamp, Transaction, H256, U256,
};

mod tester;

pub(crate) use self::tester::TestBatchExecutorBuilder;
use self::tester::{
    bootloader_tip_out_of_gas, pending_batch_data, random_tx, rejected_exec, successful_exec,
    successful_exec_with_metrics, TestScenario,
};
use crate::gas_tracker::l1_batch_base_cost;
use crate::state_keeper::{
    keeper::POLL_WAIT_DURATION,
    seal_criteria::{
        criteria::{GasCriterion, SlotsCriterion},
        ConditionalSealer,
    },
    types::ExecutionMetricsForCriteria,
    updates::UpdatesManager,
};

pub(super) static BASE_SYSTEM_CONTRACTS: Lazy<BaseSystemContracts> =
    Lazy::new(BaseSystemContracts::load_from_disk);

pub(super) fn default_system_env() -> SystemEnv {
    SystemEnv {
        zk_porter_available: ZKPORTER_IS_AVAILABLE,
        version: ProtocolVersionId::latest(),
        base_system_smart_contracts: BASE_SYSTEM_CONTRACTS.clone(),
        gas_limit: BLOCK_GAS_LIMIT,
        execution_mode: TxExecutionMode::VerifyExecute,
        default_validation_computational_gas_limit: BLOCK_GAS_LIMIT,
        chain_id: L2ChainId::from(270),
    }
}

pub(super) fn default_l1_batch_env(
    number: u32,
    timestamp: u64,
    fee_account: Address,
) -> L1BatchEnv {
    L1BatchEnv {
        previous_batch_hash: None,
        number: L1BatchNumber(number),
        timestamp,
        l1_gas_price: 1,
        fair_l2_gas_price: 1,
        fee_account,
        enforced_base_fee: None,
        first_l2_block: L2BlockEnv {
            number,
            timestamp,
            prev_block_hash: legacy_miniblock_hash(MiniblockNumber(number - 1)),
            max_virtual_blocks_to_create: 1,
        },
    }
}

pub(crate) fn create_l1_batch_metadata(number: u32) -> L1BatchMetadata {
    L1BatchMetadata {
        root_hash: H256::from_low_u64_be(number.into()),
        rollup_last_leaf_index: u64::from(number) + 20,
        merkle_root_hash: H256::from_low_u64_be(number.into()),
        initial_writes_compressed: vec![],
        repeated_writes_compressed: vec![],
        commitment: H256::from_low_u64_be(number.into()),
        l2_l1_messages_compressed: vec![],
        l2_l1_merkle_root: H256::from_low_u64_be(number.into()),
        block_meta_params: L1BatchMetaParameters {
            zkporter_is_available: ZKPORTER_IS_AVAILABLE,
            bootloader_code_hash: BASE_SYSTEM_CONTRACTS.bootloader.hash,
            default_aa_code_hash: BASE_SYSTEM_CONTRACTS.default_aa.hash,
        },
        aux_data_hash: H256::zero(),
        meta_parameters_hash: H256::zero(),
        pass_through_data_hash: H256::zero(),
        state_diffs_compressed: vec![],
        events_queue_commitment: Some(H256::zero()),
        bootloader_initial_content_commitment: Some(H256::zero()),
    }
}

pub(super) fn default_vm_block_result() -> FinishedL1Batch {
    FinishedL1Batch {
        block_tip_execution_result: VmExecutionResultAndLogs {
            result: ExecutionResult::Success { output: vec![] },
            logs: VmExecutionLogs::default(),
            statistics: VmExecutionStatistics::default(),
            refunds: Refunds::default(),
        },
        final_execution_state: CurrentExecutionState {
            events: vec![],
            storage_log_queries: vec![],
            used_contract_hashes: vec![],
            user_l2_to_l1_logs: vec![],
            system_logs: vec![],
            total_log_queries: 0,
            cycles_used: 0,
<<<<<<< HEAD
            deduplicated_events_logs: vec![],
=======
            storage_refunds: Vec::new(),
>>>>>>> 33174aa5
        },
        final_bootloader_memory: Some(vec![]),
    }
}

pub(super) fn create_updates_manager() -> UpdatesManager {
    let l1_batch_env = default_l1_batch_env(1, 1, Address::default());
    UpdatesManager::new(
        l1_batch_env,
        BaseSystemContractsHashes::default(),
        ProtocolVersionId::latest(),
    )
}

pub(crate) fn create_l2_transaction(fee_per_gas: u64, gas_per_pubdata: u32) -> L2Tx {
    let fee = Fee {
        gas_limit: 1000_u64.into(),
        max_fee_per_gas: fee_per_gas.into(),
        max_priority_fee_per_gas: 0_u64.into(),
        gas_per_pubdata_limit: gas_per_pubdata.into(),
    };
    let mut tx = L2Tx::new_signed(
        Address::random(),
        vec![],
        Nonce(0),
        fee,
        U256::zero(),
        L2ChainId::from(271),
        &H256::random(),
        None,
        PaymasterParams::default(),
    )
    .unwrap();
    // Input means all transaction data (NOT calldata, but all tx fields) that came from the API.
    // This input will be used for the derivation of the tx hash, so put some random to it to be sure
    // that the transaction hash is unique.
    tx.set_input(H256::random().0.to_vec(), H256::random());
    tx
}

pub(super) fn create_transaction(fee_per_gas: u64, gas_per_pubdata: u32) -> Transaction {
    create_l2_transaction(fee_per_gas, gas_per_pubdata).into()
}

pub(super) fn create_execution_result(
    tx_number_in_block: u16,
    storage_logs: impl IntoIterator<Item = (U256, Query)>,
) -> VmExecutionResultAndLogs {
    let storage_logs: Vec<_> = storage_logs
        .into_iter()
        .map(|(key, query)| query.into_log(key, tx_number_in_block))
        .collect();

    let total_log_queries = storage_logs.len() + 2;
    VmExecutionResultAndLogs {
        result: ExecutionResult::Success { output: vec![] },
        logs: VmExecutionLogs {
            events: vec![],
            system_l2_to_l1_logs: vec![],
            user_l2_to_l1_logs: vec![],
            storage_logs,
            total_log_queries_count: total_log_queries,
        },
        statistics: VmExecutionStatistics {
            contracts_used: 0,
            cycles_used: 0,
            gas_used: 0,
            computational_gas_used: 0,
            total_log_queries,
        },
        refunds: Refunds::default(),
    }
}

#[derive(Debug, Clone, Copy)]
pub(super) enum Query {
    Read(U256),
    InitialWrite(U256),
    RepeatedWrite(U256, U256),
}

impl Query {
    fn into_log(self, key: U256, tx_number_in_block: u16) -> StorageLogQuery {
        let log_type = match self {
            Self::Read(_) => StorageLogQueryType::Read,
            Self::InitialWrite(_) => StorageLogQueryType::InitialWrite,
            Self::RepeatedWrite(_, _) => StorageLogQueryType::RepeatedWrite,
        };

        StorageLogQuery {
            log_query: LogQuery {
                timestamp: Timestamp(0),
                tx_number_in_block,
                aux_byte: 0,
                shard_id: 0,
                address: Address::default(),
                key,
                read_value: match self {
                    Self::Read(prev) | Self::RepeatedWrite(prev, _) => prev,
                    Self::InitialWrite(_) => U256::zero(),
                },
                written_value: match self {
                    Self::Read(_) => U256::zero(),
                    Self::InitialWrite(value) | Self::RepeatedWrite(_, value) => value,
                },
                rw_flag: !matches!(self, Self::Read(_)),
                rollback: false,
                is_service: false,
            },
            log_type,
        }
    }
}

#[tokio::test]
async fn sealed_by_number_of_txs() {
    let config = StateKeeperConfig {
        transaction_slots: 2,
        ..StateKeeperConfig::default()
    };
    let sealer = ConditionalSealer::with_sealers(config, vec![Box::new(SlotsCriterion)]);

    TestScenario::new()
        .seal_miniblock_when(|updates| updates.miniblock.executed_transactions.len() == 1)
        .next_tx("First tx", random_tx(1), successful_exec())
        .miniblock_sealed("Miniblock 1")
        .next_tx("Second tx", random_tx(2), successful_exec())
        .miniblock_sealed("Miniblock 2")
        .batch_sealed("Batch 1")
        .run(sealer)
        .await;
}

#[tokio::test]
async fn sealed_by_gas() {
    let config = StateKeeperConfig {
        max_single_tx_gas: 62_002,
        reject_tx_at_gas_percentage: 1.0,
        close_block_at_gas_percentage: 0.5,
        ..StateKeeperConfig::default()
    };
    let sealer = ConditionalSealer::with_sealers(config, vec![Box::new(GasCriterion)]);

    let l1_gas_per_tx = BlockGasCount {
        commit: 1, // Both txs together with block_base_cost would bring it over the block 31_001 commit bound.
        prove: 0,
        execute: 0,
    };
    let execution_result = successful_exec_with_metrics(ExecutionMetricsForCriteria {
        l1_gas: l1_gas_per_tx,
        execution_metrics: ExecutionMetrics::default(),
    });

    TestScenario::new()
        .seal_miniblock_when(|updates| {
            updates.miniblock.executed_transactions.len() == 1
        })
        .next_tx("First tx", random_tx(1), execution_result.clone())
        .miniblock_sealed_with("Miniblock with a single tx", move |updates| {
            assert_eq!(
                updates.miniblock.l1_gas_count,
                l1_gas_per_tx,
                "L1 gas used by a miniblock should consist of the gas used by its txs"
            );
        })
        .next_tx("Second tx", random_tx(1), execution_result)
        .miniblock_sealed("Miniblock 2")
        .batch_sealed_with("Batch sealed with both txs", |_, updates, _| {
            assert_eq!(
                updates.l1_batch.l1_gas_count,
                BlockGasCount {
                    commit: l1_batch_base_cost(AggregatedActionType::Commit) + 2,
                    prove: l1_batch_base_cost(AggregatedActionType::PublishProofOnchain),
                    execute: l1_batch_base_cost(AggregatedActionType::Execute),
                },
                "L1 gas used by a batch should consist of gas used by its txs + basic block gas cost"
            );
        })
        .run(sealer).await;
}

#[tokio::test]
async fn sealed_by_gas_then_by_num_tx() {
    let config = StateKeeperConfig {
        max_single_tx_gas: 62_000,
        reject_tx_at_gas_percentage: 1.0,
        close_block_at_gas_percentage: 0.5,
        transaction_slots: 3,
        ..StateKeeperConfig::default()
    };
    let sealer = ConditionalSealer::with_sealers(
        config,
        vec![Box::new(GasCriterion), Box::new(SlotsCriterion)],
    );

    let execution_result = successful_exec_with_metrics(ExecutionMetricsForCriteria {
        l1_gas: BlockGasCount {
            commit: 1,
            prove: 0,
            execute: 0,
        },
        execution_metrics: ExecutionMetrics::default(),
    });

    // 1st tx is sealed by gas sealer; 2nd, 3rd, & 4th are sealed by slots sealer.
    TestScenario::new()
        .seal_miniblock_when(|updates| updates.miniblock.executed_transactions.len() == 1)
        .next_tx("First tx", random_tx(1), execution_result)
        .miniblock_sealed("Miniblock 1")
        .batch_sealed("Batch 1")
        .next_tx("Second tx", random_tx(2), successful_exec())
        .miniblock_sealed("Miniblock 2")
        .next_tx("Third tx", random_tx(3), successful_exec())
        .miniblock_sealed("Miniblock 3")
        .next_tx("Fourth tx", random_tx(4), successful_exec())
        .miniblock_sealed("Miniblock 4")
        .batch_sealed("Batch 2")
        .run(sealer)
        .await;
}

#[tokio::test]
async fn batch_sealed_before_miniblock_does() {
    let config = StateKeeperConfig {
        transaction_slots: 2,
        ..StateKeeperConfig::default()
    };
    let sealer = ConditionalSealer::with_sealers(config, vec![Box::new(SlotsCriterion)]);

    // Miniblock sealer will not return true before the batch is sealed because the batch only has 2 txs.
    TestScenario::new()
        .seal_miniblock_when(|updates| updates.miniblock.executed_transactions.len() == 3)
        .next_tx("First tx", random_tx(1), successful_exec())
        .next_tx("Second tx", random_tx(2), successful_exec())
        .miniblock_sealed_with("Miniblock with two txs", |updates| {
            assert_eq!(
                updates.miniblock.executed_transactions.len(),
                2,
                "The miniblock should have 2 txs"
            );
        })
        .batch_sealed("Batch 1")
        .run(sealer)
        .await;
}

#[tokio::test]
async fn rejected_tx() {
    let config = StateKeeperConfig {
        transaction_slots: 2,
        ..StateKeeperConfig::default()
    };
    let sealer = ConditionalSealer::with_sealers(config, vec![Box::new(SlotsCriterion)]);

    let rejected_tx = random_tx(1);
    TestScenario::new()
        .seal_miniblock_when(|updates| updates.miniblock.executed_transactions.len() == 1)
        .next_tx("Rejected tx", rejected_tx.clone(), rejected_exec())
        .tx_rejected("Tx got rejected", rejected_tx, None)
        .next_tx("Successful tx", random_tx(2), successful_exec())
        .miniblock_sealed("Miniblock with successful tx")
        .next_tx("Second successful tx", random_tx(3), successful_exec())
        .miniblock_sealed("Second miniblock")
        .batch_sealed("Batch with 2 successful txs")
        .run(sealer)
        .await;
}

#[tokio::test]
async fn bootloader_tip_out_of_gas_flow() {
    let config = StateKeeperConfig {
        transaction_slots: 2,
        ..StateKeeperConfig::default()
    };
    let sealer = ConditionalSealer::with_sealers(config, vec![Box::new(SlotsCriterion)]);

    let first_tx = random_tx(1);
    let bootloader_out_of_gas_tx = random_tx(2);
    let third_tx = random_tx(3);
    TestScenario::new()
        .seal_miniblock_when(|updates| updates.miniblock.executed_transactions.len() == 1)
        .next_tx("First tx", first_tx, successful_exec())
        .miniblock_sealed("Miniblock with 1st tx")
        .next_tx(
            "Tx -> Bootloader tip out of gas",
            bootloader_out_of_gas_tx.clone(),
            bootloader_tip_out_of_gas(),
        )
        .tx_rollback(
            "Last tx rolled back to seal the block",
            bootloader_out_of_gas_tx.clone(),
        )
        .batch_sealed("Batch sealed with 1 tx")
        .next_tx(
            "Same tx now succeeds",
            bootloader_out_of_gas_tx,
            successful_exec(),
        )
        .miniblock_sealed("Miniblock with this tx sealed")
        .next_tx("Second tx of the 2nd batch", third_tx, successful_exec())
        .miniblock_sealed("Miniblock with 2nd tx")
        .batch_sealed("2nd batch sealed")
        .run(sealer)
        .await;
}

#[tokio::test]
async fn pending_batch_is_applied() {
    let config = StateKeeperConfig {
        transaction_slots: 3,
        ..StateKeeperConfig::default()
    };
    let sealer = ConditionalSealer::with_sealers(config, vec![Box::new(SlotsCriterion)]);

    let pending_batch = pending_batch_data(vec![
        MiniblockReexecuteData {
            number: MiniblockNumber(1),
            timestamp: 1,
            prev_block_hash: miniblock_hash(MiniblockNumber(0), 0, H256::zero(), H256::zero()),
            virtual_blocks: 1,
            txs: vec![random_tx(1)],
        },
        MiniblockReexecuteData {
            number: MiniblockNumber(2),
            timestamp: 2,
            prev_block_hash: miniblock_hash(MiniblockNumber(1), 1, H256::zero(), H256::zero()),
            virtual_blocks: 1,
            txs: vec![random_tx(2)],
        },
    ]);

    // We configured state keeper to use different system contract hashes, so it must seal the pending batch immediately.
    TestScenario::new()
        .seal_miniblock_when(|updates| updates.miniblock.executed_transactions.len() == 1)
        .load_pending_batch(pending_batch)
        .next_tx("Final tx of batch", random_tx(3), successful_exec())
        .miniblock_sealed_with("Miniblock with a single tx", |updates| {
            assert_eq!(
                updates.miniblock.executed_transactions.len(),
                1,
                "Only one transaction should be in miniblock"
            );
        })
        .batch_sealed_with("Batch sealed with all 3 txs", |_, updates, _| {
            assert_eq!(
                updates.l1_batch.executed_transactions.len(),
                3,
                "There should be 3 transactions in the batch"
            );
        })
        .run(sealer)
        .await;
}

/// Unconditionally seal the batch without triggering specific criteria.
#[tokio::test]
async fn unconditional_sealing() {
    // Trigger to know when to seal the batch.
    // Once miniblock with one tx would be sealed, trigger would allow batch to be sealed as well.
    let batch_seal_trigger = Arc::new(AtomicBool::new(false));
    let batch_seal_trigger_checker = batch_seal_trigger.clone();
    let start = Instant::now();
    let seal_miniblock_after = POLL_WAIT_DURATION; // Seal after 2 state keeper polling duration intervals.

    let config = StateKeeperConfig {
        transaction_slots: 2,
        ..StateKeeperConfig::default()
    };
    let sealer = ConditionalSealer::with_sealers(config, vec![Box::new(SlotsCriterion)]);

    TestScenario::new()
        .seal_l1_batch_when(move |_| batch_seal_trigger_checker.load(Ordering::Relaxed))
        .seal_miniblock_when(move |manager| {
            if manager.pending_executed_transactions_len() != 0
                && start.elapsed() >= seal_miniblock_after
            {
                batch_seal_trigger.store(true, Ordering::Relaxed);
                true
            } else {
                false
            }
        })
        .next_tx("The only tx", random_tx(1), successful_exec())
        .no_txs_until_next_action("We don't give transaction to wait for miniblock to be sealed")
        .miniblock_sealed("Miniblock is sealed with just one tx")
        .no_txs_until_next_action("Still no tx")
        .batch_sealed("Batch is sealed with just one tx")
        .run(sealer)
        .await;
}

/// Checks the next miniblock sealed after pending batch has a correct timestamp
#[tokio::test]
async fn miniblock_timestamp_after_pending_batch() {
    let config = StateKeeperConfig {
        transaction_slots: 2,
        ..StateKeeperConfig::default()
    };
    let sealer = ConditionalSealer::with_sealers(config, vec![Box::new(SlotsCriterion)]);

    let pending_batch = pending_batch_data(vec![MiniblockReexecuteData {
        number: MiniblockNumber(1),
        timestamp: 1,
        prev_block_hash: miniblock_hash(MiniblockNumber(0), 0, H256::zero(), H256::zero()),
        virtual_blocks: 1,
        txs: vec![random_tx(1)],
    }]);

    TestScenario::new()
        .seal_miniblock_when(|updates| updates.miniblock.executed_transactions.len() == 1)
        .load_pending_batch(pending_batch)
        .next_tx(
            "First tx after pending batch",
            random_tx(2),
            successful_exec(),
        )
        .miniblock_sealed_with("Miniblock with a single tx", move |updates| {
            assert!(
                updates.miniblock.timestamp == 1,
                "Timestamp for the new block must be taken from the test IO"
            );
        })
        .batch_sealed("Batch is sealed with two transactions")
        .run(sealer)
        .await;
}

/// Makes sure that the timestamp doesn't decrease in consequent miniblocks.
///
/// Timestamps are faked in the IO layer, so this test mostly makes sure that the state keeper doesn't substitute
/// any unexpected value on its own.
#[tokio::test]
async fn time_is_monotonic() {
    let timestamp_first_miniblock = Arc::new(AtomicU64::new(0u64)); // Time is faked in tests.
    let timestamp_second_miniblock = timestamp_first_miniblock.clone();
    let timestamp_third_miniblock = timestamp_first_miniblock.clone();

    let config = StateKeeperConfig {
        transaction_slots: 2,
        ..StateKeeperConfig::default()
    };
    let sealer = ConditionalSealer::with_sealers(config, vec![Box::new(SlotsCriterion)]);

    TestScenario::new()
        .seal_miniblock_when(|updates| updates.miniblock.executed_transactions.len() == 1)
        .next_tx("First tx", random_tx(1), successful_exec())
        .miniblock_sealed_with("Miniblock 1", move |updates| {
            let min_expected = timestamp_first_miniblock.load(Ordering::Relaxed);
            let actual = updates.miniblock.timestamp;
            assert!(
                actual > min_expected,
                "First miniblock: Timestamp cannot decrease. Expected at least {}, got {}",
                min_expected,
                actual
            );
            timestamp_first_miniblock.store(updates.miniblock.timestamp, Ordering::Relaxed);
        })
        .next_tx("Second tx", random_tx(2), successful_exec())
        .miniblock_sealed_with("Miniblock 2", move |updates| {
            let min_expected = timestamp_second_miniblock.load(Ordering::Relaxed);
            let actual = updates.miniblock.timestamp;
            assert!(
                actual > min_expected,
                "Second miniblock: Timestamp cannot decrease. Expected at least {}, got {}",
                min_expected,
                actual
            );
            timestamp_second_miniblock.store(updates.miniblock.timestamp, Ordering::Relaxed);
        })
        .batch_sealed_with("Batch 1", move |_, updates, _| {
            // Timestamp from the currently stored miniblock would be used in the fictive miniblock.
            // It should be correct as well.
            let min_expected = timestamp_third_miniblock.load(Ordering::Relaxed);
            let actual = updates.miniblock.timestamp;
            assert!(
                actual > min_expected,
                "Fictive miniblock: Timestamp cannot decrease. Expected at least {}, got {}",
                min_expected,
                actual
            );
            timestamp_third_miniblock.store(updates.miniblock.timestamp, Ordering::Relaxed);
        })
        .run(sealer)
        .await;
}

#[tokio::test]
async fn protocol_upgrade() {
    let config = StateKeeperConfig {
        transaction_slots: 2,
        ..StateKeeperConfig::default()
    };
    let sealer = ConditionalSealer::with_sealers(config, vec![Box::new(SlotsCriterion)]);

    TestScenario::new()
        .seal_miniblock_when(|updates| updates.miniblock.executed_transactions.len() == 1)
        .next_tx("First tx", random_tx(1), successful_exec())
        .miniblock_sealed("Miniblock 1")
        .increment_protocol_version("Increment protocol version")
        .next_tx("Second tx", random_tx(2), successful_exec())
        .miniblock_sealed("Miniblock 2")
        .batch_sealed_with("Batch 1", move |_, updates, _| {
            assert_eq!(
                updates.protocol_version(),
                ProtocolVersionId::latest(),
                "Should close batch with initial protocol version"
            )
        })
        .next_tx("Third tx", random_tx(3), successful_exec())
        .miniblock_sealed_with("Miniblock 3", move |updates| {
            assert_eq!(
                updates.protocol_version(),
                ProtocolVersionId::next(),
                "Should open batch with current protocol version"
            )
        })
        .next_tx("Fourth tx", random_tx(4), successful_exec())
        .miniblock_sealed("Miniblock 4")
        .batch_sealed("Batch 2")
        .run(sealer)
        .await;
}<|MERGE_RESOLUTION|>--- conflicted
+++ resolved
@@ -8,16 +8,9 @@
     time::Instant,
 };
 
-<<<<<<< HEAD
-use vm::{
-    constants::BLOCK_GAS_LIMIT, CurrentExecutionState, ExecutionResult, FinishedL1Batch,
-    L1BatchEnv, L2BlockEnv, SystemEnv, TxExecutionMode, VmExecutionLogs, VmExecutionResultAndLogs,
-    VmExecutionStatistics,
-=======
 use multivm::interface::{
     CurrentExecutionState, ExecutionResult, FinishedL1Batch, L1BatchEnv, L2BlockEnv, Refunds,
     SystemEnv, TxExecutionMode, VmExecutionResultAndLogs, VmExecutionStatistics,
->>>>>>> 33174aa5
 };
 use multivm::vm_latest::constants::BLOCK_GAS_LIMIT;
 use zksync_config::configs::chain::StateKeeperConfig;
@@ -30,10 +23,7 @@
     fee::Fee,
     l2::L2Tx,
     transaction_request::PaymasterParams,
-<<<<<<< HEAD
-=======
     tx::tx_execution_info::{ExecutionMetrics, VmExecutionLogs},
->>>>>>> 33174aa5
     Address, L1BatchNumber, L2ChainId, LogQuery, MiniblockNumber, Nonce, ProtocolVersionId,
     StorageLogQuery, StorageLogQueryType, Timestamp, Transaction, H256, U256,
 };
@@ -133,11 +123,8 @@
             system_logs: vec![],
             total_log_queries: 0,
             cycles_used: 0,
-<<<<<<< HEAD
             deduplicated_events_logs: vec![],
-=======
             storage_refunds: Vec::new(),
->>>>>>> 33174aa5
         },
         final_bootloader_memory: Some(vec![]),
     }
